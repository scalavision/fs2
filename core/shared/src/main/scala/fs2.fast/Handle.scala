--- conflicted
+++ resolved
@@ -52,20 +52,12 @@
 
   /** Like [[await]] but waits for a single element instead of an entire chunk. */
   def await1: Pull[F,Nothing,Option[(O,Handle[F,O])]] =
-<<<<<<< HEAD
     await flatMap {
       case None => Pull.pure(None)
       case Some((hd, tl)) => hd.uncons1 match {
         case Left(_) => tl.await1
         case Right((hd,rem)) => Pull.pure(Some(hd -> tl.push(rem)))
       }
-=======
-    await flatMapOpt {
-      case (hd, tl) =>
-        val (h, rem) = hd.splitAt(1)
-        if (h.isEmpty) tl.await1
-        else Pull.pure(Some((h(0), rem.fold(_ => tl, tl.push(_)))))
->>>>>>> eddfe2c5
     }
 
   /**
