--- conflicted
+++ resolved
@@ -1,7 +1,7 @@
 package fs2
 
 import scala.concurrent.ExecutionContext
-import scala.concurrent.duration.FiniteDuration
+// import scala.concurrent.duration.FiniteDuration
 
 // import cats.{ Eq, Functor }
 import cats.effect.Effect
@@ -91,6 +91,28 @@
   // /** Emits the first element of the Stream for which the partial function is defined. */
   // def collectFirst[F[_],I,I2](pf: PartialFunction[I, I2]): Pipe[F,I,I2] =
   //   _ pull { h => h.find(pf.isDefinedAt) flatMap { case (i, h) => Pull.output1(pf(i)) }}
+
+  // /** Debounce the stream with a minimum period of `d` between each element */
+  // def debounce[F[_], I](d: FiniteDuration)(implicit F: Effect[F], scheduler: Scheduler, ec: ExecutionContext): Pipe[F, I, I] = {
+  //   def go(i: I, h1: Handle[F, I]): Pull[F, I, Nothing] = {
+  //     time.sleep[F](d).open.flatMap { h2 =>
+  //       h2.awaitAsync.flatMap { l =>
+  //         h1.awaitAsync.flatMap { r =>
+  //           (l race r).pull.flatMap {
+  //             case Left(_) => Pull.output1(i) >> r.pull.flatMap(identity).flatMap {
+  //               case (hd, tl) => go(hd.last, tl)
+  //             }
+  //             case Right(r) => r.optional.flatMap {
+  //               case Some((hd, tl)) => go(hd.last, tl)
+  //               case None => Pull.output1(i) >> Pull.done
+  //             }
+  //           }
+  //         }
+  //       }
+  //     }
+  //   }
+  //   _.pull { h => h.await.flatMap { case (hd, tl) => go(hd.last, tl) } }
+  // }
   //
   // /** Skips the first element that matches the predicate. */
   // def delete[F[_],I](p: I => Boolean): Pipe[F,I,I] =
@@ -98,7 +120,6 @@
 
   /** Drops `n` elements of the input, then echoes the rest. */
   def drop[F[_],I](n: Long): Pipe[F,I,I] =
-<<<<<<< HEAD
     _.pull.drop(n).flatMap(_.map(_.pull.echo).getOrElse(Pull.done)).stream
 
   // /** Drops the last element. */
@@ -194,125 +215,6 @@
   // /** Emits the first input (if any) which matches the supplied predicate, to the output of the returned `Pull` */
   // def find[F[_],I](f: I => Boolean): Pipe[F,I,I] =
   //   _ pull { h => h.find(f).flatMap { case (o, h) => Pull.output1(o) }}
-=======
-    _ pull { h => h.drop(n).flatMap(_.echo) }
-
-  /** Drops the last element. */
-  def dropLast[F[_],I]: Pipe[F,I,I] =
-    dropLastIf(_ => true)
-
-  /** Drops the last element if the predicate evaluates to true. */
-  def dropLastIf[F[_],I](p: I => Boolean): Pipe[F,I,I] = {
-    def go(last: Chunk[I]): Handle[F,I] => Pull[F,I,Unit] = {
-      _.receiveOption {
-        case Some((chunk, h)) => Pull.output(last) >> go(chunk)(h)
-        case None =>
-          val i = last(last.size - 1)
-          if (p(i)) Pull.output(last.take(last.size - 1))
-          else Pull.output(last)
-      }
-    }
-    _.pull { _.receiveOption {
-      case Some((c, h)) => go(c)(h)
-      case None => Pull.done
-    }}
-  }
-
-  /** Emits all but the last `n` elements of the input. */
-  def dropRight[F[_],I](n: Int): Pipe[F,I,I] = {
-    if (n <= 0) identity
-    else {
-      def go(acc: Vector[I]): Handle[F,I] => Pull[F,I,Unit] = {
-        _.receive {
-          case (chunk, h) =>
-            val all = acc ++ chunk.toVector
-            Pull.output(Chunk.indexedSeq(all.dropRight(n))) >> go(all.takeRight(n))(h)
-        }
-      }
-      _ pull go(Vector.empty)
-    }
-  }
-
-  /** Debounce the stream with a minimum period of `d` between each element */
-  def debounce[F[_], I](d: FiniteDuration)(implicit F: Effect[F], scheduler: Scheduler, ec: ExecutionContext): Pipe[F, I, I] = {
-    def go(i: I, h1: Handle[F, I]): Pull[F, I, Nothing] = {
-      time.sleep[F](d).open.flatMap { h2 =>
-        h2.awaitAsync.flatMap { l =>
-          h1.awaitAsync.flatMap { r =>
-            (l race r).pull.flatMap {
-              case Left(_) => Pull.output1(i) >> r.pull.flatMap(identity).flatMap {
-                case (hd, tl) => go(hd.last, tl)
-              }
-              case Right(r) => r.optional.flatMap {
-                case Some((hd, tl)) => go(hd.last, tl)
-                case None => Pull.output1(i) >> Pull.done
-              }
-            }
-          }
-        }
-      }
-    }
-    _.pull { h => h.await.flatMap { case (hd, tl) => go(hd.last, tl) } }
-  }
-
-  /** Drops the elements of the input until the predicate `p` fails, then echoes the rest. */
-  def dropWhile[F[_], I](p: I => Boolean): Pipe[F,I,I] =
-    _ pull { h => h.dropWhile(p).flatMap(_.echo) }
-
-  private def _evalScan0[F[_], O, I](z: O)(f: (O, I) => F[O]): Handle[F, I] => Pull[F, O, Handle[F, I]] =
-    h => h.await1Option.flatMap {
-      case Some((i, h)) => Pull.eval(f(z, i)).flatMap { o =>
-        Pull.output(Chunk.seq(Vector(z, o))) >> _evalScan1(o)(f)(h)
-      }
-      case None => Pull.output(Chunk.singleton(z)) as Handle.empty
-    }
-
-  private def _evalScan1[F[_], O, I](z: O)(f: (O, I) => F[O]): Handle[F, I] => Pull[F, O, Handle[F, I]] =
-    h => h.await1.flatMap {
-      case (i, h) => Pull.eval(f(z, i)).flatMap { o =>
-        Pull.output(Chunk.singleton(o)) >> _evalScan1(o)(f)(h)
-      }}
-
-  /** Like `[[pipe.scan]]`, but accepts a function returning an F[_] */
-  def evalScan[F[_], O, I](z: O)(f: (O, I) => F[O]): Pipe[F, I, O] =
-    _ pull (_evalScan0(z)(f))
-
-  /** Emits `true` as soon as a matching element is received, else `false` if no input matches */
-  def exists[F[_], I](p: I => Boolean): Pipe[F,I,Boolean] =
-    _ pull { h => h.forall(!p(_)) flatMap { i => Pull.output1(!i) }}
-
-  /** Emits only inputs which match the supplied predicate. */
-  def filter[F[_], I](f: I => Boolean): Pipe[F,I,I] =
-    mapChunks(_ filter f)
-
-  /**
-   * Like `filter`, but the predicate `f` depends on the previously emitted and
-   * current elements.
-   */
-  def filterWithPrevious[F[_],I](f: (I, I) => Boolean): Pipe[F,I,I] = {
-    def go(last: I): Handle[F,I] => Pull[F,I,Unit] =
-      _.receive { (c, h) =>
-        // Check if we can emit this chunk unmodified
-        val (allPass, newLast) = c.foldLeft((true, last)) { case ((acc, last), i) =>
-          (acc && f(last, i), i)
-        }
-        if (allPass) {
-          Pull.output(c) >> go(newLast)(h)
-        } else {
-          val (acc, newLast) = c.foldLeft((Vector.empty[I], last)) { case ((acc, last), i) =>
-            if (f(last, i)) (acc :+ i, i)
-            else (acc, last)
-          }
-          Pull.output(Chunk.indexedSeq(acc)) >> go(newLast)(h)
-        }
-      }
-    _ pull { h => h.receive1 { (i, h) => Pull.output1(i) >> go(i)(h) } }
-  }
-
-  /** Emits the first input (if any) which matches the supplied predicate, to the output of the returned `Pull` */
-  def find[F[_],I](f: I => Boolean): Pipe[F,I,I] =
-    _ pull { h => h.find(f).flatMap { case (o, h) => Pull.output1(o) }}
->>>>>>> fd3f3662
 
   /**
    * Folds all inputs using an initial value `z` and supplied binary operator,
