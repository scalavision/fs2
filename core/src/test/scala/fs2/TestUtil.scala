package fs2

<<<<<<< HEAD
import java.util.concurrent.atomic.AtomicInteger
import java.util.concurrent.{ThreadFactory, Executors, ScheduledExecutorService}

import fs2.util.{Sub1,Task}
=======
import fs2.util.Task
>>>>>>> db1bf5d9
import org.scalacheck.{Arbitrary, Gen}

import scala.concurrent.duration._

trait TestUtil {

  implicit val S = Strategy.fromFixedDaemonPool(8)
<<<<<<< HEAD
  // implicit val S = Strategy.fromCachedDaemonPool("test-thread-worker")
  implicit val Sch : ScheduledExecutorService = Executors.newScheduledThreadPool(8, new ThreadFactory {
    val idx = new AtomicInteger(0)
    def newThread(r: Runnable): Thread = {
      val t = new Thread(r,s"fs2.spec-default-scheduler-${idx.incrementAndGet()}")
      t.setDaemon(true)
      t
    }
  })
=======
>>>>>>> db1bf5d9

  def runLog[A](s: Stream[Task,A]): Vector[A] = s.runLog.run.unsafeRun
  def runFor[A](timeout: FiniteDuration = 3.seconds)(s: Stream[Task,A]): Vector[A] = s.runLog.run.unsafeRunFor(timeout)

  def throws[A](err: Throwable)(s: Stream[Task,A]): Boolean =
    s.runLog.run.unsafeAttemptRun match {
      case Left(e) if e == err => true
      case _ => false
    }

  implicit def arbChunk[A](implicit A: Arbitrary[A]): Arbitrary[Chunk[A]] = Arbitrary(
    Gen.frequency(
      10 -> Gen.listOf(A.arbitrary).map(as => Chunk.indexedSeq(as.toVector)),
      10 -> Gen.listOf(A.arbitrary).map(Chunk.seq),
      5 -> A.arbitrary.map(a => Chunk.singleton(a)),
      1 -> Chunk.empty
    )
  )

  /** Newtype for generating test cases. Use the `tag` for labeling properties. */
  case class PureStream[+A](tag: String, get: Stream[Pure,A])
  implicit def arbPureStream[A:Arbitrary] = Arbitrary(PureStream.gen[A])

  case class SmallPositive(get: Int)
  implicit def arbSmallPositive = Arbitrary(Gen.choose(1,20).map(SmallPositive(_)))

  case class SmallNonnegative(get: Int)
  implicit def arbSmallNonnegative = Arbitrary(Gen.choose(0,20).map(SmallNonnegative(_)))

  object PureStream {
    def singleChunk[A](implicit A: Arbitrary[A]): Gen[PureStream[A]] = Gen.sized { size =>
      Gen.listOfN(size, A.arbitrary).map(as => PureStream("single chunk", Stream.emits(as)))
    }
    def unchunked[A](implicit A: Arbitrary[A]): Gen[PureStream[A]] = Gen.sized { size =>
      Gen.listOfN(size, A.arbitrary).map(as => PureStream("unchunked", Stream.emits(as).unchunk))
    }
    def leftAssociated[A](implicit A: Arbitrary[A]): Gen[PureStream[A]] = Gen.sized { size =>
      Gen.listOfN(size, A.arbitrary).map { as =>
        val s = as.foldLeft(Stream.empty[Pure,A])((acc,a) => acc ++ Stream.emit(a))
        PureStream("left-associated", s)
      }
    }
    def rightAssociated[A](implicit A: Arbitrary[A]): Gen[PureStream[A]] = Gen.sized { size =>
      Gen.listOfN(size, A.arbitrary).map { as =>
        val s = Chunk.seq(as).foldRight(Stream.empty[Pure,A])((a,acc) => Stream.emit(a) ++ acc)
        PureStream("right-associated", s)
      }
    }
    def randomlyChunked[A:Arbitrary]: Gen[PureStream[A]] = Gen.sized { size =>
      nestedVectorGen[A](0, size, true).map { chunks =>
        PureStream("randomly-chunked", Stream.emits(chunks).flatMap(Stream.emits))
      }
    }
    def uniformlyChunked[A:Arbitrary]: Gen[PureStream[A]] = Gen.sized { size =>
      for {
        n <- Gen.choose(0, size)
        chunkSize <- Gen.choose(0, 10)
        chunks <- Gen.listOfN(n, Gen.listOfN(chunkSize, Arbitrary.arbitrary[A]))
      } yield PureStream(s"uniformly-chunked ($n) ($chunkSize)",
                         Stream.emits(chunks).flatMap(Stream.emits))
    }

    def gen[A:Arbitrary]: Gen[PureStream[A]] =
      Gen.oneOf(
        rightAssociated[A], leftAssociated[A], singleChunk[A],
        unchunked[A], randomlyChunked[A], uniformlyChunked[A])
  }

  case object Err extends RuntimeException("oh noes!!")

  /** Newtype for generating various failing streams. */
  case class Failure(tag: String, get: Stream[Task,Int])

  implicit def failingStreamArb: Arbitrary[Failure] = Arbitrary(
    Gen.oneOf[Failure](
      Failure("pure-failure", Stream.fail(Err)),
      Failure("failure-inside-effect", Stream.eval(Task.delay(throw Err))),
      Failure("failure-mid-effect", Stream.eval(Task.now(()).flatMap(_ => throw Err))),
      Failure("failure-in-pure-code", Stream.emit(42).map(_ => throw Err)),
      Failure("failure-in-pure-code(2)", Stream.emit(42).flatMap(_ => throw Err)),
      Failure("failure-in-pure-pull", Stream.emit[Task,Int](42).pull(h => throw Err)),
      Failure("failure-in-async-code",
        Stream.eval[Task,Int](Task.delay(throw Err)).pull { h =>
          h.invAwaitAsync.flatMap(_.force).flatMap(identity) })
    )
  )

  def nestedVectorGen[A:Arbitrary](minSize: Int, maxSize: Int, emptyChunks: Boolean = false)
    : Gen[Vector[Vector[A]]]
    = for {
      sizeOuter <- Gen.choose(minSize, maxSize)
      inner = Gen.choose(if (emptyChunks) 0 else 1, 10) flatMap { sz =>
        Gen.listOfN(sz, Arbitrary.arbitrary[A]).map(_.toVector)
      }
      outer <- Gen.listOfN(sizeOuter, inner).map(_.toVector)
    } yield outer

  val nonEmptyNestedVectorGen: Gen[Vector[Vector[Int]]] = nestedVectorGen[Int](1,10)
}

object TestUtil extends TestUtil<|MERGE_RESOLUTION|>--- conflicted
+++ resolved
@@ -1,13 +1,10 @@
 package fs2
 
-<<<<<<< HEAD
 import java.util.concurrent.atomic.AtomicInteger
+
 import java.util.concurrent.{ThreadFactory, Executors, ScheduledExecutorService}
 
-import fs2.util.{Sub1,Task}
-=======
 import fs2.util.Task
->>>>>>> db1bf5d9
 import org.scalacheck.{Arbitrary, Gen}
 
 import scala.concurrent.duration._
@@ -15,7 +12,6 @@
 trait TestUtil {
 
   implicit val S = Strategy.fromFixedDaemonPool(8)
-<<<<<<< HEAD
   // implicit val S = Strategy.fromCachedDaemonPool("test-thread-worker")
   implicit val Sch : ScheduledExecutorService = Executors.newScheduledThreadPool(8, new ThreadFactory {
     val idx = new AtomicInteger(0)
@@ -25,8 +21,6 @@
       t
     }
   })
-=======
->>>>>>> db1bf5d9
 
   def runLog[A](s: Stream[Task,A]): Vector[A] = s.runLog.run.unsafeRun
   def runFor[A](timeout: FiniteDuration = 3.seconds)(s: Stream[Task,A]): Vector[A] = s.runLog.run.unsafeRunFor(timeout)
